--- conflicted
+++ resolved
@@ -716,7 +716,6 @@
             }
         ]
     },
-<<<<<<< HEAD
     "types_goods" : {
         "goods": [
             {
@@ -1338,36 +1337,5 @@
             "name": "Warp Gate",
             "stability": 0.8
         }
-=======
-    "purchase_order": {
-        "credits": 22154,
-        "order": {
-            "good": "FUEL",
-            "quantity": 1,
-            "pricePerUnit": 53,
-            "total": 53
-        },
-        "ship": {
-            "id": "ckohvws0q8716581bs6r5kqmmxz",
-            "location": "OE-PM-TR",
-            "x": 21,
-            "y": -24,
-            "cargo": [
-                {
-                    "good": "FUEL",
-                    "quantity": 29,
-                    "totalVolume": 29
-                }
-            ],
-            "spaceAvailable": 21,
-            "type": "HM-MK-I",
-            "class": "MK-I",
-            "maxCargo": 50,
-            "speed": 3,
-            "manufacturer": "Hermes",
-            "plating": 20,
-            "weapons": 5
-        }
->>>>>>> 003255f3
     }
 }